# app/services/shopify_service.py
<<<<<<< HEAD
from typing import Any, Dict, List, Optional

=======
>>>>>>> a71455e1
import httpx
import json
from typing import Optional, Dict, Any, List
from app.config.shopify_config import shopify_settings


class ShopifyGraphQLClient:
    """Shopify GraphQL API client for product verification and management"""

    def __init__(self, shop_domain: str, access_token: Optional[str] = None):
        print(f"DEBUG: Raw shop_domain input = '{shop_domain}'")
        # Clean the domain by removing any existing protocol
        clean_domain = shop_domain.replace("https://", "").replace("http://", "")

        self.shop_domain = clean_domain  # Store clean domain
        self.access_token = access_token or shopify_settings.shopify_access_token
        self.api_version = shopify_settings.shopify_api_version

        self.base_url = (
            f"https://{clean_domain}/admin/api/{self.api_version}/graphql.json"
        )

    async def execute_query(
        self, query: str, variables: Optional[Dict[str, Any]] = None
    ) -> Dict[str, Any]:
        """Execute GraphQL query against Shopify API"""
        print(f"DEBUG: Attempting to connect to: {self.base_url}")
        print(f"DEBUG: Shop domain: {self.shop_domain}")
        print(
            f"DEBUG: Access token: {self.access_token[:10]}..."
            if self.access_token
            else "DEBUG: No access token"
        )

        headers = {
            "Content-Type": "application/json",
            "X-Shopify-Access-Token": self.access_token,
        }

        payload = {"query": query}
        if variables:
            payload["variables"] = variables

        async with httpx.AsyncClient() as client:
            response = await client.post(
                self.base_url, headers=headers, json=payload, timeout=30.0
            )
            response.raise_for_status()
            return response.json()

    async def verify_product_by_sku(self, sku: str) -> Optional[Dict[str, Any]]:
        """Verify if a product exists in Shopify by SKU"""
        query = """
        query getProductBySku($query: String!) {
            products(first: 1, query: $query) {
                edges {
                    node {
                        id
                        title
                        handle
                        description
                        descriptionHtml
                        status
                        productType
                        vendor
                        options {
                            id
                            name
                            values
                            }
                        images(first: 1) {
                            edges {
                                node {
                                    id
                                    url
                                    altText
                                }
                            }
                        }
                        variants(first: 10) {
                            edges {
                                node {
                                    id
                                    sku
                                    barcode
                                    title
                                    price
                                    weight
                                    weightUnit
                                    selectedOptions {
                                        name
                                        value
                                    }
                                }
                            }
                        }
                    }
                }
            }
        }
        """

        variables = {"query": f"sku:{sku}"}
        result = await self.execute_query(query, variables)

        products = result.get("data", {}).get("products", {}).get("edges", [])
        if products:
            return products[0]["node"]
        return None

    async def verify_product_by_barcode(self, barcode: str) -> Optional[Dict[str, Any]]:
        """Verify if a product exists in Shopify by barcode"""
        query = """
        query getProductByBarcode($query: String!) {
            products(first: 1, query: $query) {
                edges {
                    node {
                        id
                        title
                        handle
                        description
                        descriptionHtml
                        status
                        productType
                        vendor
                        options {
                            id
                            name
                            values
                        }
                        images(first: 1) {
                            edges {
                                node {
                                    id
                                    url
                                    altText
                                }
                            }
                        }
                        variants(first: 10) {
                            edges {
                                node {
                                    id
                                    sku
                                    barcode
                                    title
                                    price
                                    weight
                                    weightUnit
                                    selectedOptions {
                                        name
                                        value
                                    }
                                }
                            }
                        }
                    }
                }
            }
        }
        """

        variables = {"query": f"barcode:{barcode}"}
        result = await self.execute_query(query, variables)

        products = result.get("data", {}).get("products", {}).get("edges", [])
        if products:
            return products[0]["node"]
        return None

    async def get_product_by_id(self, product_id: str) -> Optional[Dict[str, Any]]:
        """Get product details by Shopify product ID"""
        query = """
        query getProduct($id: ID!) {
            product(id: $id) {
                id
                title
                handle
                description
                status
                images(first: 10) {
                    edges {
                        node {
                            id
                            url
                            altText
                        }
                    }
                }
                variants(first: 10) {
                    edges {
                        node {
                            id
                            sku
                            barcode
                            title
                            price
                            inventoryQuantity
                        }
                    }
                }
            }
        }
        """

        variables = {"id": product_id}
        result = await self.execute_query(query, variables)

        return result.get("data", {}).get("product")

    async def get_products_paginated(
        self, 
        first: int = 50, 
        after: str = None,
        collection_id: str = None,
        product_type: str = None,
        vendor: str = None,
        status: str = "ACTIVE",
        query: str = None
    ) -> Dict[str, Any]:
        """
        Fetch products from Shopify with pagination and filtering
        
        Args:
            first: Number of products to fetch (max 250)
            after: Cursor for pagination
            collection_id: Filter by collection/category ID
            product_type: Filter by product type
            vendor: Filter by vendor
            status: Filter by product status (ACTIVE, ARCHIVED, DRAFT)
            query: Search query string
        """
        # Build the GraphQL query
        graphql_query = """
        query getProducts($first: Int!, $after: String, $query: String) {
            products(first: $first, after: $after, query: $query) {
                edges {
                    node {
                        id
                        title
                        handle
                        description
                        descriptionHtml
                        status
                        productType
                        vendor
                        tags
                        createdAt
                        updatedAt
                        images(first: 5) {
                            edges {
                                node {
                                    id
                                    url
                                    altText
                                }
                            }
                        }
                        variants(first: 10) {
                            edges {
                                node {
                                    id
                                    title
                                    sku
                                    barcode
                                    price
                                    compareAtPrice
                                    weight
                                    weightUnit
                                    inventoryQuantity
                                    availableForSale
                                    selectedOptions {
                                        name
                                        value
                                    }
                                }
                            }
                        }
                        collections(first: 10) {
                            edges {
                                node {
                                    id
                                    title
                                    handle
                                }
                            }
                        }
                        options {
                            id
                            name
                            values
                        }
                    }
                }
                pageInfo {
                    hasNextPage
                    hasPreviousPage
                    startCursor
                    endCursor
                }
            }
        }
        """

        # Build query string for filtering
        query_parts = []
        
        if status:
            query_parts.append(f"status:{status}")
        
        if collection_id:
            # Clean collection ID if it has the GID prefix
            clean_collection_id = collection_id.replace("gid://shopify/Collection/", "")
            query_parts.append(f"collection_id:{clean_collection_id}")
        
        if product_type:
            query_parts.append(f"product_type:{product_type}")
        
        if vendor:
            query_parts.append(f"vendor:{vendor}")
        
        if query:
            query_parts.append(query)

        query_string = " AND ".join(query_parts) if query_parts else None

        variables = {"first": min(first, 250)}  # Shopify limits to 250
        if after:
            variables["after"] = after
        if query_string:
            variables["query"] = query_string

        try:
            response = await self.execute_query(graphql_query, variables)
            
            if "errors" in response:
                print(f"GraphQL errors: {response['errors']}")
                return {
                    "products": [],
                    "page_info": {},
                    "errors": response["errors"]
                }

            products_data = response.get("data", {}).get("products", {})
            edges = products_data.get("edges", [])
            page_info = products_data.get("pageInfo", {})

            # Transform products to a more friendly format
            products = []
            for edge in edges:
                product = edge["node"]
                
                # Extract images
                images = []
                for img_edge in product.get("images", {}).get("edges", []):
                    img = img_edge["node"]
                    images.append({
                        "id": img["id"],
                        "url": img["url"],
                        "alt_text": img.get("altText", "")
                    })

                # Extract variants
                variants = []
                for var_edge in product.get("variants", {}).get("edges", []):
                    variant = var_edge["node"]
                    
                    # Extract variant options (color, size, etc.)
                    options = {}
                    for option in variant.get("selectedOptions", []):
                        options[option["name"].lower()] = option["value"]
                    
                    variants.append({
                        "id": variant["id"].replace("gid://shopify/ProductVariant/", ""),
                        "shopify_id": variant["id"],
                        "title": variant["title"],
                        "sku": variant.get("sku") or "",
                        "barcode": variant.get("barcode") or "",
                        "price": float(variant["price"]) if variant["price"] else 0.0,
                        "compare_at_price": float(variant["compareAtPrice"]) if variant.get("compareAtPrice") else None,
                        "weight": variant.get("weight"),
                        "weight_unit": variant.get("weightUnit"),
                        "inventory_quantity": variant.get("inventoryQuantity", 0),
                        "available_for_sale": variant.get("availableForSale", False),
                        "options": options
                    })

                # Extract collections
                collections = []
                for col_edge in product.get("collections", {}).get("edges", []):
                    col = col_edge["node"]
                    collections.append({
                        "id": col["id"].replace("gid://shopify/Collection/", ""),
                        "shopify_id": col["id"],
                        "title": col["title"],
                        "handle": col["handle"]
                    })

                # Extract product options (Color, Size, etc.)
                product_options = []
                for option in product.get("options", []):
                    product_options.append({
                        "id": option["id"],
                        "name": option["name"],
                        "values": option["values"]
                    })

                products.append({
                    "id": product["id"].replace("gid://shopify/Product/", ""),
                    "shopify_id": product["id"],
                    "title": product["title"],
                    "handle": product["handle"],
                    "description": product.get("description", ""),
                    "description_html": product.get("descriptionHtml", ""),
                    "status": product["status"],
                    "product_type": product.get("productType", ""),
                    "vendor": product.get("vendor", ""),
                    "tags": product.get("tags", []),
                    "created_at": product.get("createdAt"),
                    "updated_at": product.get("updatedAt"),
                    "images": images,
                    "variants": variants,
                    "collections": collections,
                    "options": product_options
                })

            return {
                "products": products,
                "page_info": {
                    "has_next_page": page_info.get("hasNextPage", False),
                    "has_previous_page": page_info.get("hasPreviousPage", False),
                    "start_cursor": page_info.get("startCursor"),
                    "end_cursor": page_info.get("endCursor")
                },
                "total_count": len(products)
            }

        except Exception as e:
            print(f"Error fetching products: {e}")
            raise

    async def get_product_filters(self) -> Dict[str, List[str]]:
        """Get available filter options from the store"""
        query = """
        query getProductFilters {
            productTypes(first: 100) {
                edges {
                    node
                }
            }
            shop {
                productVendors(first: 100) {
                    edges {
                        node
                    }
                }
                productTags(first: 100) {
                    edges {
                        node
                    }
                }
            }
        }
        """

        try:
            response = await self.execute_query(query)
            
            if "errors" in response:
                print(f"GraphQL errors: {response['errors']}")
                return {}

            data = response.get("data", {})
            
            # Extract product types
            product_types = []
            for edge in data.get("productTypes", {}).get("edges", []):
                product_types.append(edge["node"])

            # Extract vendors
            vendors = []
            for edge in data.get("shop", {}).get("productVendors", {}).get("edges", []):
                vendors.append(edge["node"])

            # Extract tags
            tags = []
            for edge in data.get("shop", {}).get("productTags", {}).get("edges", []):
                tags.append(edge["node"])

            return {
                "product_types": sorted(list(set(product_types))),
                "vendors": sorted(list(set(vendors))),
                "tags": sorted(list(set(tags)))
            }

        except Exception as e:
            print(f"Error fetching product filters: {e}")
            return {}

class ShopifyProductVerificationService:
    """Service for verifying products against Shopify store inventory"""

    def __init__(self, shop_domain: str, access_token: str):
        self.client = ShopifyGraphQLClient(shop_domain, access_token)

    async def verify_product_eligibility(
        self, sku: str = None, barcode: str = None
    ) -> Dict[str, Any]:
        """
        Verify if a product with given SKU or barcode is eligible for second-hand sale

        Returns:
            Dict with verification status, product info, and any errors
        """
        if not sku and not barcode:
            return {
                "is_verified": False,
                "error": "Either SKU or barcode must be provided",
            }

        try:
            product = None
            verification_method = None

            print(f"DEBUG: Starting verification with SKU: {sku}, Barcode: {barcode}")
            print(f"DEBUG: Client shop_domain: {self.client.shop_domain}")
            print(
                f"DEBUG: Client access_token: {self.client.access_token[:10] if self.client.access_token else 'None'}..."
            )

            # Try to verify by SKU first
            if sku:
                product = await self.client.verify_product_by_sku(sku)
                verification_method = "sku"

            # If no product found by SKU, try barcode
            if not product and barcode:
                product = await self.client.verify_product_by_barcode(barcode)
                verification_method = "barcode"

            if not product:
                return {
                    "is_verified": False,
                    "error": "Product not found in store inventory",
                }

            # Check if product is active
            if product.get("status") != "ACTIVE":
                return {
                    "is_verified": False,
                    "error": "Product is not active in the store",
                }
            
            # Extract color information from options and variants
            colors = []
            color_options = []
            
            # Get color options from product options
            product_options = product.get("options", [])
            for option in product_options:
                option_name = option.get("name", "").lower()
                if "color" in option_name or "colour" in option_name:
                    color_options.extend(option.get("values", []))
            
            # Get colors from variant selectedOptions
            variants = product.get("variants", {}).get("edges", [])
            for variant in variants:
                selected_options = variant.get("node", {}).get("selectedOptions", [])
                for selected_option in selected_options:
                    option_name = selected_option.get("name", "").lower()
                    if "color" in option_name or "colour" in option_name:
                        color_value = selected_option.get("value", "")
                        if color_value and color_value not in colors:
                            colors.append(color_value)
            
            # Combine and deduplicate colors
            all_colors = list(set(colors + color_options))
            
            return {
                "is_verified": True,
                "product_info": {
                    "shopify_id": product["id"],
                    "title": product["title"],
                    "handle": product["handle"],
                    "description": product.get("description", ""),
                    "descriptionHtml": product.get("descriptionHtml", ""),
                    "productType": product.get("productType", ""),
                    "vendor": product.get("vendor", ""),
                    "colors": all_colors,  # Add colors array
                    "available_colors": color_options,  # All possible colors for this product
                    "first_image": (
                        product.get("images", {})
                        .get("edges", [{}])[0]
                        .get("node", {})
                        .get("url")
                        if product.get("images", {}).get("edges")
                        else None
                    ),
                    "weight": (
                        product.get("variants", {})
                        .get("edges", [{}])[0]
                        .get("node", {})
                        .get("weight")
                        if product.get("variants", {}).get("edges")
                        else None
                    ),
                    "weightUnit": (
                        product.get("variants", {})
                        .get("edges", [{}])[0]
                        .get("node", {})
                        .get("weightUnit")
                        if product.get("variants", {}).get("edges")
                        else None
                    ),
                    "variants": [
                        {
                            "id": variant["node"]["id"],
                            "sku": variant["node"]["sku"],
                            "barcode": variant["node"]["barcode"],
                            "title": variant["node"]["title"],
                            "price": variant["node"]["price"],
                            "weight": variant["node"].get("weight"),
                            "weightUnit": variant["node"].get("weightUnit"),
                            "selectedOptions": variant["node"].get("selectedOptions", []),
                        }
                        for variant in product.get("variants", {}).get("edges", [])
                    ],
                },
                "verification_method": verification_method,
            }

        except Exception as e:
            return {"is_verified": False, "error": f"Verification failed: {str(e)}"}<|MERGE_RESOLUTION|>--- conflicted
+++ resolved
@@ -1,11 +1,5 @@
 # app/services/shopify_service.py
-<<<<<<< HEAD
-from typing import Any, Dict, List, Optional
-
-=======
->>>>>>> a71455e1
 import httpx
-import json
 from typing import Optional, Dict, Any, List
 from app.config.shopify_config import shopify_settings
 
