# Byte-compiled / optimized / DLL files
<<<<<<< HEAD
**/__pycache__/
=======
__pycache__/
>>>>>>> 3306c8e2
*.py[cod]
*$py.class

# C extensions
*.so

# Distribution / packaging
.Python
build/
develop-eggs/
dist/
downloads/
eggs/
.eggs/
lib/
lib64/
parts/
sdist/
var/
wheels/
*.egg-info/
.installed.cfg
*.egg

# Environments
.env
.venv
env/
venv/
ENV/

# mypy cache
.mypy_cache/
<<<<<<< HEAD


# PyInstaller
#  
=======
>>>>>>> 3306c8e2
<|MERGE_RESOLUTION|>--- conflicted
+++ resolved
@@ -1,9 +1,5 @@
 # Byte-compiled / optimized / DLL files
-<<<<<<< HEAD
-**/__pycache__/
-=======
 __pycache__/
->>>>>>> 3306c8e2
 *.py[cod]
 *$py.class
 
@@ -37,10 +33,3 @@
 
 # mypy cache
 .mypy_cache/
-<<<<<<< HEAD
-
-
-# PyInstaller
-#  
-=======
->>>>>>> 3306c8e2
